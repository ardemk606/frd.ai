services:
  # MinIO Object Storage
  minio:
    image: minio/minio:latest
    container_name: minio
    ports:
      - "9000:9000"
      - "9001:9001"
    environment:
      MINIO_ROOT_USER: minioadmin
      MINIO_ROOT_PASSWORD: minioadmin
    volumes:
      - minio_data:/data
    command: server /data --console-address ":9001"
    healthcheck:
      test: ["CMD", "curl", "-f", "http://localhost:9000/minio/health/live"]
      interval: 30s
      timeout: 20s
      retries: 3

  # MinIO Client для создания бакетов
  minio-setup:
    image: minio/mc:latest
    container_name: minio-setup
    depends_on:
      - minio
    entrypoint: >
      /bin/sh -c "
      until /usr/bin/mc alias set myminio http://minio:9000 minioadmin minioadmin; do echo 'Waiting for MinIO...' && sleep 2; done;
      /usr/bin/mc mb myminio/seed-dataset --ignore-existing;
      /usr/bin/mc mb myminio/generated-dataset --ignore-existing;
      /usr/bin/mc mb myminio/lora-adapters --ignore-existing;
      echo 'MinIO buckets created successfully';
      "

  # PostgreSQL Database
  postgres:
    image: postgres:15
    container_name: postgres
    ports:
      - "5432:5432"
    environment:
      POSTGRES_DB: datasets
      POSTGRES_USER: postgres
      POSTGRES_PASSWORD: password
    volumes:
      - postgres_data:/var/lib/postgresql/data
      - ./sql:/docker-entrypoint-initdb.d
    healthcheck:
      test: ["CMD-SHELL", "pg_isready -U postgres"]
      interval: 10s
      timeout: 5s
      retries: 5

  # Redis Cache
  redis:
    image: redis:7-alpine
    container_name: redis
    ports:
      - "6379:6379"
    volumes:
      - redis_data:/data
    command: redis-server --appendonly yes
    healthcheck:
      test: ["CMD", "redis-cli", "ping"]
      interval: 10s
      timeout: 5s
      retries: 5

  # FastAPI Application
  app:
    build:
      context: .
      dockerfile: src/Dockerfile
    container_name: data-generation-api
    ports:
      - "7777:7777"
    environment:
      # MinIO Settings
      MINIO_ENDPOINT: minio:9000
      MINIO_ACCESS_KEY: minioadmin
      MINIO_SECRET_KEY: minioadmin
      MINIO_BUCKET: seed-dataset
      MINIO_SECURE: "false"
      
      # Database Settings
      DB_HOST: postgres
      DB_PORT: "5432"
      DB_NAME: datasets
      DB_USER: postgres
      DB_PASSWORD: password
      
      # Redis Settings
      REDIS_HOST: redis
      REDIS_PORT: "6379"
      
      # AI Settings
      GOOGLE_API_KEY: ${GOOGLE_API_KEY}
      BATCH_SIZE: "5"
      TOTAL_RESULTS: "100"
      MAX_WORKERS: "10"
      EXAMPLES_PER_API_CALL: "5"
    depends_on:
      postgres:
        condition: service_healthy
      minio:
        condition: service_healthy
      redis:
        condition: service_healthy
      minio-setup:
        condition: service_completed_successfully
    volumes:
      - ./data:/app/data
      - ./mock:/app/mock

  # Celery CPU Worker
  cpu-worker:
    build:
      context: .
      dockerfile: ./worker/Dockerfile.uv
      # Кеширование для быстрой пересборки
      cache_from:
        - python:3.11-slim
    container_name: data-generation-cpu-worker
    environment:
      # MinIO Settings
      MINIO_ENDPOINT: minio:9000
      MINIO_ACCESS_KEY: minioadmin
      MINIO_SECRET_KEY: minioadmin
      MINIO_BUCKET: seed-dataset
      MINIO_SECURE: "false"
      
      # Database Settings
      DB_HOST: postgres
      DB_PORT: "5432"
      DB_NAME: datasets
      DB_USER: postgres
      DB_PASSWORD: password
      
      # Redis Settings
      REDIS_HOST: redis
      REDIS_PORT: "6379"
      REDIS_DB: "0"
      
      # AI Settings
      GOOGLE_API_KEY: ${GOOGLE_API_KEY}
      
      # LoRA Settings
      LORA_MODEL_NAME: "mistralai/Mistral-7B-Instruct-v0.1"
      LORA_MAX_LENGTH: "512"
      LORA_NUM_EPOCHS: "3"
      LORA_BATCH_SIZE: "4"
      LORA_GRAD_ACCUM_STEPS: "2"
      LORA_LOGGING_STEPS: "10"
      LORA_SAVE_STEPS: "500"
      LORA_EVAL_STEPS: "500"
      LORA_WARMUP_STEPS: "100"
      LORA_N_TRIALS: "20"
      
      # Worker Settings
      WORKER_QUEUES: "celery,cpu_queue"
    depends_on:
      postgres:
        condition: service_healthy
      minio:
        condition: service_healthy
      redis:
        condition: service_healthy
      minio-setup:
        condition: service_completed_successfully
    volumes:
      - ./worker:/app
      - ./shared:/app/shared
      - ./data:/app/data

  # Celery GPU Worker
  gpu-worker:
    build:
      context: .
<<<<<<< HEAD
      dockerfile: ./worker/Dockerfile.uv
=======
      dockerfile: ./worker/Dockerfile
>>>>>>> 6347e690
      # Кеширование для быстрой пересборки
      cache_from:
        - python:3.11-slim
    container_name: data-generation-gpu-worker
    environment:
      # MinIO Settings
      MINIO_ENDPOINT: minio:9000
      MINIO_ACCESS_KEY: minioadmin
      MINIO_SECRET_KEY: minioadmin
      MINIO_BUCKET: seed-dataset
      MINIO_SECURE: "false"
      
      # Database Settings
      DB_HOST: postgres
      DB_PORT: "5432"
      DB_NAME: datasets
      DB_USER: postgres
      DB_PASSWORD: password
      
      # Redis Settings
      REDIS_HOST: redis
      REDIS_PORT: "6379"
      REDIS_DB: "0"
      
      # AI Settings
      GOOGLE_API_KEY: ${GOOGLE_API_KEY}
      
      # LoRA Settings
      LORA_MODEL_NAME: "mistralai/Mistral-7B-Instruct-v0.1"
      LORA_MAX_LENGTH: "512"
      LORA_NUM_EPOCHS: "3"
      LORA_BATCH_SIZE: "4"
      LORA_GRAD_ACCUM_STEPS: "2"
      LORA_LOGGING_STEPS: "10"
      LORA_SAVE_STEPS: "500"
      LORA_EVAL_STEPS: "500"
      LORA_WARMUP_STEPS: "100"
      LORA_N_TRIALS: "20"
      
      # Worker Settings
      WORKER_QUEUES: "gpu_queue"
    depends_on:
      postgres:
        condition: service_healthy
      minio:
        condition: service_healthy
      redis:
        condition: service_healthy
      minio-setup:
        condition: service_completed_successfully
    volumes:
      - ./worker:/app
      - ./shared:/app/shared
      - ./data:/app/data

  # Streamlit Frontend
  frontend:
    build: ./frontend
    container_name: streamlit-frontend
    ports:
      - "8501:8501"
    depends_on:
      - app
    environment:
      - API_BASE_URL=http://app:7777

volumes:
  minio_data:
  postgres_data:
  redis_data: <|MERGE_RESOLUTION|>--- conflicted
+++ resolved
@@ -177,12 +177,7 @@
   gpu-worker:
     build:
       context: .
-<<<<<<< HEAD
       dockerfile: ./worker/Dockerfile.uv
-=======
-      dockerfile: ./worker/Dockerfile
->>>>>>> 6347e690
-      # Кеширование для быстрой пересборки
       cache_from:
         - python:3.11-slim
     container_name: data-generation-gpu-worker
